//
// Copyright Copyright 2009-2022, AMT – The Association For Manufacturing Technology (“AMT”)
// All rights reserved.
//
//    Licensed under the Apache License, Version 2.0 (the "License");
//    you may not use this file except in compliance with the License.
//    You may obtain a copy of the License at
//
//       http://www.apache.org/licenses/LICENSE-2.0
//
//    Unless required by applicable law or agreed to in writing, software
//    distributed under the License is distributed on an "AS IS" BASIS,
//    WITHOUT WARRANTIES OR CONDITIONS OF ANY KIND, either express or implied.
//    See the License for the specific language governing permissions and
//    limitations under the License.
//
// Ensure that gtest is the first header otherwise Windows raises an error
#include <gtest/gtest.h>
// Keep this comment to keep gtest.h above. (clang-format off/on is not working here!)

#include <string>

#include <nlohmann/json.hpp>

#include "agent_test_helper.hpp"
#include "buffer/checkpoint.hpp"
#include "device_model/data_item/data_item.hpp"
#include "entity/entity.hpp"
#include "entity/json_parser.hpp"
#include "mqtt/mqtt_client_impl.hpp"
#include "mqtt/mqtt_server_impl.hpp"
#include "printer/json_printer.hpp"
#include "sink/mqtt_sink/mqtt_service.hpp"

using namespace std;
using namespace mtconnect;
using namespace mtconnect::device_model::data_item;
using namespace mtconnect::sink::mqtt_sink;
using namespace mtconnect::sink::rest_sink;
using namespace mtconnect::asset;
using namespace mtconnect::entity;

using json = nlohmann::json;

class MqttSinkTest : public testing::Test
{
protected:
  void SetUp() override
  {
    m_agentTestHelper = make_unique<AgentTestHelper>();
    m_jsonPrinter = std::make_unique<printer::JsonPrinter>(2, true);
  }

  void TearDown() override
  {
    const auto agent = m_agentTestHelper->getAgent();
    if (agent)
    {
      m_agentTestHelper->getAgent()->stop();
      m_agentTestHelper->m_ioContext.run_for(100ms);
    }
    if (m_client)
    {
      m_client->stop();
      m_agentTestHelper->m_ioContext.run_for(100ms);
      m_client.reset();
    }
    if (m_server)
    {
      m_server->stop();
      m_agentTestHelper->m_ioContext.run_for(500ms);
      m_server.reset();
    }
    m_agentTestHelper.reset();
    m_jsonPrinter.reset();
  }

  void createAgent(const std::string &testFile = "/samples/test_config.xml", ConfigOptions options = {})
  {
    ConfigOptions opts(options);
    MergeOptions(opts, {{"MqttSink", true},
                        {configuration::MqttPort, m_port},
                        {configuration::MqttHost, "127.0.0.1"s}});
    m_agentTestHelper->createAgent(testFile, 8, 4, "2.0", 25, false, true, opts);
    addAdapter();
    
    m_agentTestHelper->getAgent()->start();
  }

  void createServer(const ConfigOptions &options)
  {
    using namespace mtconnect::configuration;
    ConfigOptions opts(options);
    MergeOptions(opts, {{ServerIp, "127.0.0.1"s},
                        {MqttPort, 0},
                        {MqttTls, false},
                        {AutoAvailable, false},
                        {RealTime, false}});

    m_server =
        make_shared<mtconnect::mqtt_server::MqttTcpServer>(m_agentTestHelper->m_ioContext, opts);
  }

  template <typename Rep, typename Period>
  bool waitFor(const chrono::duration<Rep, Period> &time, function<bool()> pred)
  {
    boost::asio::steady_timer timer(m_agentTestHelper->m_ioContext);
    timer.expires_from_now(time);
    bool timeout = false;
    timer.async_wait([&timeout](boost::system::error_code ec) {
      if (!ec)
      {
        timeout = true;
      }
    });

    while (!timeout && !pred())
    {
      m_agentTestHelper->m_ioContext.run_for(100ms);
    }
    timer.cancel();

    return pred();
  }

  void startServer()
  {
    if (m_server)
    {
      bool start = m_server->start();
      if (start)
      {
        m_port = m_server->getPort();
        m_agentTestHelper->m_ioContext.run_for(500ms);
      }
    }
  }

  void createClient(const ConfigOptions &options, unique_ptr<ClientHandler> &&handler)
  {
    using namespace mtconnect::configuration;
    ConfigOptions opts(options);
    MergeOptions(opts, {{MqttHost, "127.0.0.1"s},
                        {MqttPort, m_port},
                        {MqttTls, false},
                        {AutoAvailable, false},
                        {RealTime, false}});
    m_client = make_shared<mtconnect::mqtt_client::MqttTcpClient>(m_agentTestHelper->m_ioContext,
                                                                  opts, move(handler));
  }

  bool startClient()
  {
    bool started = m_client && m_client->start();
    if (started)
    {
      return waitFor(1s, [this]() { return m_client->isConnected(); });
    }
    return started;
  }
  
  void addAdapter(ConfigOptions options = ConfigOptions {})
  {
    m_agentTestHelper->addAdapter(options, "localhost", 7878,
                                  m_agentTestHelper->m_agent->defaultDevice()->getName());
  }
  
  std::unique_ptr<printer::JsonPrinter> m_jsonPrinter;
  std::shared_ptr<mtconnect::mqtt_server::MqttServer> m_server;
  std::shared_ptr<MqttClient> m_client;
  std::shared_ptr<MqttService> m_service;
  std::unique_ptr<AgentTestHelper> m_agentTestHelper;
  uint16_t m_port {0};
};

TEST_F(MqttSinkTest, mqtt_sink_should_be_loaded_by_agent)
{
  createAgent();
  auto service = m_agentTestHelper->getMqttService();

  ASSERT_TRUE(service);
}

TEST_F(MqttSinkTest, mqtt_sink_should_connect_to_broker)
{
  ConfigOptions options;
  createServer(options);
  startServer();

  ASSERT_NE(0, m_port);

  createAgent();
  auto service = m_agentTestHelper->getMqttService();

  ASSERT_TRUE(waitFor(1s, [&service]() { return service->isConnected(); }));
}

TEST_F(MqttSinkTest, mqtt_sink_should_publish_device)
{
  ConfigOptions options;
  createServer(options);
  startServer();
  ASSERT_NE(0, m_port);

  entity::JsonParser parser;

  auto handler = make_unique<ClientHandler>();
  bool gotDevice = false;
  handler->m_receive = [&gotDevice, &parser](std::shared_ptr<MqttClient> client, const std::string &topic,
                                             const std::string &payload) {
    EXPECT_EQ("MTConnect/Device/000", topic);

    ErrorList list;
    auto ptr = parser.parse(device_model::Device::getRoot(), payload, "2.0", list);
    EXPECT_EQ(0, list.size());
    auto dev = dynamic_pointer_cast<device_model::Device>(ptr);
    EXPECT_TRUE(dev);
    EXPECT_EQ("LinuxCNC", dev->getComponentName());
    EXPECT_EQ("000", *dev->getUuid());   

    gotDevice = true;
  };

  createClient(options, move(handler));
  ASSERT_TRUE(startClient());
  m_client->subscribe("MTConnect/Device/000");

  createAgent();
  
  auto service = m_agentTestHelper->getMqttService();

  ASSERT_TRUE(waitFor(1s, [&service]() { return service->isConnected(); }));

  waitFor(2s, [&gotDevice]() { return gotDevice; });
}

TEST_F(MqttSinkTest, mqtt_sink_should_publish_Streams)
{  
  ConfigOptions options;
  createServer(options);
  startServer();
  ASSERT_NE(0, m_port);

  entity::JsonParser parser;

  auto handler = make_unique<ClientHandler>();
  bool foundLineDataItem = false;
<<<<<<< HEAD
  handler->m_receive = [&foundLineDataItem, &parser](std::shared_ptr<MqttClient> client,
                                                 const std::string &topic,
                                             const std::string &payload) {
=======
  handler->m_receive = [&foundLineDataItem](std::shared_ptr<MqttClient> client,
                                                     const std::string &topic,
                                                     const std::string &payload) {
    EXPECT_EQ("MTConnect/Observation/000/Controller[Controller]/Path/Line[line]", topic);
>>>>>>> 7c3acc5b

    EXPECT_EQ("MTConnect/Observation/000/Controller[Controller]/Path/Line[line]", topic);
   
    auto jdoc = json::parse(payload);
    string value = jdoc.at("/value"_json_pointer).get<string>();
    if (value == string("204"))
    {
      EXPECT_TRUE(true);
      foundLineDataItem = true;
    }   
  };
  createClient(options, move(handler));
  ASSERT_TRUE(startClient());
 
  createAgent();
  auto service = m_agentTestHelper->getMqttService();
  ASSERT_TRUE(waitFor(1s, [&service]() { return service->isConnected(); }));

  m_agentTestHelper->m_adapter->processData("2021-02-01T12:00:00Z|line|204");

  m_client->subscribe("MTConnect/Observation/000/Controller[Controller]/Path/Line[line]");
 
  waitFor(2s, [&foundLineDataItem]() { return foundLineDataItem; });
}

TEST_F(MqttSinkTest, mqtt_sink_should_publish_Asset)
{
  ConfigOptions options;
  createServer(options);
  startServer();
  ASSERT_NE(0, m_port);

  entity::JsonParser parser;

  auto handler = make_unique<ClientHandler>();
  bool gotControllerDataItem = false;
  handler->m_receive = [&gotControllerDataItem](std::shared_ptr<MqttClient>,
                                                         const std::string &topic,
                                                         const std::string &payload) {
    EXPECT_EQ("MTConnect/Asset/0001", topic);
    auto jdoc = json::parse(payload);
    string id = jdoc.at("/Part/assetId"_json_pointer).get<string>();
    if (id == string("0001"))
    {
      EXPECT_TRUE(true);
      gotControllerDataItem = true;
    }
  };

  createClient(options, move(handler));
  ASSERT_TRUE(startClient());

  createAgent();
  auto service = m_agentTestHelper->getMqttService();
  ASSERT_TRUE(waitFor(1s, [&service]() { return service->isConnected(); }));
<<<<<<< HEAD
  auto time = chrono::system_clock::now();
  
=======

>>>>>>> 7c3acc5b
  m_agentTestHelper->m_adapter->processData(
      "2021-02-01T12:00:00Z|@ASSET@|@1|Part|<Part assetId='1'>TEST 1</Part>");

  m_client->subscribe("MTConnect/Asset/0001");

  waitFor(3s, [&gotControllerDataItem]() { return gotControllerDataItem; });
}

TEST_F(MqttSinkTest, mqtt_sink_should_publish_DynamicCalibration)
{
  ConfigOptions options;
  createServer(options);
  startServer();
  ASSERT_NE(0, m_port);

  entity::JsonParser parser;

  auto handler = make_unique<ClientHandler>();
  bool gotCalibration = false;
  handler->m_receive = [&gotCalibration, &parser](std::shared_ptr<MqttClient>,
                                                 const std::string &topic,
                                                 const std::string &payload) {
    EXPECT_EQ("MTConnect/Observation/000/Axes[Axes]/Linear[X]/Samples/PositionTimeSeries.Actual[Xts]", topic);
    auto jdoc = json::parse(payload);

    auto value = jdoc.at("/value"_json_pointer);
   
    if (value.is_array())
    {     
      if (value.size() == 25)
      {
        EXPECT_TRUE(true);
        gotCalibration = true;
      }
    }   
  };

  createClient(options, move(handler));
  ASSERT_TRUE(startClient());

  createAgent();
  auto service = m_agentTestHelper->getMqttService();
  ASSERT_TRUE(waitFor(1s, [&service]() { return service->isConnected(); }));

  m_agentTestHelper->m_adapter->processData(
      "2021-02-01T12:00:00Z|Xts|25|| 5118 5118 5118 5118 5118 5118 5118 5118 5118 5118 5118 5118 "
      "5119 5119 5118 "
      "5118 5117 5117 5119 5119 5118 5118 5118 5118 5118");

  m_client->subscribe("MTConnect/Observation/000/Axes[Axes]/Linear[X]/Samples/PositionTimeSeries.Actual[Xts]");
   
  waitFor(3s, [&gotCalibration]() { return gotCalibration; });
}

TEST_F(MqttSinkTest, mqtt_sink_should_publish_LinearLoad)
{
  ConfigOptions options;
  createServer(options);
  startServer();
  ASSERT_NE(0, m_port);

  entity::JsonParser parser;

  auto handler = make_unique<ClientHandler>();
  bool gotLinearLoad = false;
  handler->m_receive = [&gotLinearLoad, &parser](std::shared_ptr<MqttClient>,
                                                 const std::string &topic,
                                                 const std::string &payload) {
    EXPECT_EQ("MTConnect/Observation/000/Axes[Axes]/Linear[X]/Load[Xload]", topic);
    auto jdoc = json::parse(payload);

    auto value = jdoc.at("/value"_json_pointer);
    double load = 50.0;
    if (value.is_number())
    {
      if (load == double(value))
      {
        EXPECT_TRUE(true);
        gotLinearLoad = true;
      }
    }
  };

  createClient(options, move(handler));
  ASSERT_TRUE(startClient());

  createAgent();
  auto service = m_agentTestHelper->getMqttService();
  ASSERT_TRUE(waitFor(1s, [&service]() { return service->isConnected(); }));

  m_agentTestHelper->m_adapter->processData("2018-04-27T05:00:26.555666|Xload|50");

  m_client->subscribe("MTConnect/Observation/000/Axes[Axes]/Linear[X]/Load[Xload]");

  waitFor(3s, [&gotLinearLoad]() { return gotLinearLoad; });
}

TEST_F(MqttSinkTest, mqtt_sink_should_publish_Temperature)
{
  ConfigOptions options;
  createServer(options);
  startServer();
  ASSERT_NE(0, m_port);

  entity::JsonParser parser;

  auto handler = make_unique<ClientHandler>();
  bool gotTemperature = false;
  handler->m_receive = [&gotTemperature, &parser](std::shared_ptr<MqttClient>,
                                                 const std::string &topic,
                                                 const std::string &payload) {
    EXPECT_EQ("MTConnect/Observation/000/Axes[Axes]/Linear[Z]/Motor[motor_name]/Samples/Temperature[z_motor_temp]", topic);
    auto jdoc = json::parse(payload);

    auto value = jdoc.at("/value"_json_pointer);
    double load = 81.0;
    if (value.is_number())
    {
      if (load == double(value))
      {
        EXPECT_TRUE(true);
        gotTemperature = true;
      }
    }
  };

  createClient(options, move(handler));
  ASSERT_TRUE(startClient());

  createAgent();
  auto service = m_agentTestHelper->getMqttService();
  ASSERT_TRUE(waitFor(1s, [&service]() { return service->isConnected(); }));

  m_agentTestHelper->m_adapter->processData("2018-04-27T05:00:26.555666|z_motor_temp|81");

  m_client->subscribe("MTConnect/Observation/000/Axes[Axes]/Linear[Z]/Motor[motor_name]/Samples/Temperature[z_motor_temp]");

  waitFor(3s, [&gotTemperature]() { return gotTemperature; });
}

TEST_F(MqttSinkTest, mqtt_sink_should_publish_PathPosition)
{
  ConfigOptions options;
  createServer(options);
  startServer();
  ASSERT_NE(0, m_port);

  entity::JsonParser parser;

  auto handler = make_unique<ClientHandler>();
  bool gotPathPosition = false;
  handler->m_receive = [&gotPathPosition, &parser](std::shared_ptr<MqttClient>,
                                                   const std::string &topic,
                                                   const std::string &payload) {
    EXPECT_EQ("MTConnect/Observation/000/Controller[Controller]/Path/PathPosition[Ppos]", topic);
    auto jdoc = json::parse(payload);
    string id = jdoc.at("/value"_json_pointer).get<string>();
    if (id == string("20"))
    {
      EXPECT_TRUE(true);
      gotPathPosition = true;
    }
  };

  createClient(options, move(handler));
  ASSERT_TRUE(startClient());

  createAgent("/samples/filter_example.xml");
  auto service = m_agentTestHelper->getMqttService();
  ASSERT_TRUE(waitFor(1s, [&service]() { return service->isConnected(); }));

  m_agentTestHelper->m_adapter->processData("2018-04-27T05:00:26.555666|Ppos|20");

  m_client->subscribe("MTConnect/Observation/000/Controller[Controller]/Path/PathPosition[Ppos]");

  waitFor(3s, [&gotPathPosition]() { return gotPathPosition; });
}

TEST_F(MqttSinkTest, mqtt_sink_should_publish_RotaryMode)
{
  ConfigOptions options;
  createServer(options);
  startServer();
  ASSERT_NE(0, m_port);

  entity::JsonParser parser;

  auto handler = make_unique<ClientHandler>();
  bool gotRotaryMode = false;
  handler->m_receive = [&gotRotaryMode, &parser](std::shared_ptr<MqttClient>,
                                                 const std::string &topic,
                                                 const std::string &payload) {
    EXPECT_EQ("MTConnect/Observation/000/Axes[Axes]/Rotary[C]/Events/RotaryMode[Smode]", topic);
    auto jdoc = json::parse(payload);

    string id = jdoc.at("/value"_json_pointer).get<string>();
    if (id == string("SPINDLE"))
    {
      EXPECT_TRUE(true);
      gotRotaryMode = true;
    }
  };

  createClient(options, move(handler));
  ASSERT_TRUE(startClient());

  createAgent("/samples/discrete_example.xml");
  auto service = m_agentTestHelper->getMqttService();
  ASSERT_TRUE(waitFor(1s, [&service]() { return service->isConnected(); }));

  m_agentTestHelper->m_adapter->processData(
      "2021-02-01T12:00:00Z|block|G01X00|Smode|INDEX|line|204");

  m_client->subscribe("MTConnect/Observation/000/Axes[Axes]/Rotary[C]/Events/RotaryMode[Smode]");

  waitFor(3s, [&gotRotaryMode]() { return gotRotaryMode; });
}

TEST_F(MqttSinkTest, mqtt_sink_should_publish_Dataset)
{
  ConfigOptions options;
  createServer(options);
  startServer();
  ASSERT_NE(0, m_port);

  entity::JsonParser parser;

  auto handler = make_unique<ClientHandler>();
  bool gotControllerDataItem = false;
  handler->m_receive = [&gotControllerDataItem, &parser](std::shared_ptr<MqttClient>,
                                                         const std::string &topic,
                                                         const std::string &payload) {
    EXPECT_EQ("MTConnect/Observation/000/Controller[Controller]/Path[path]/Events/VariableDataSet[vars]", topic);
    auto jdoc = json::parse(payload);
    auto value = jdoc.at("/value"_json_pointer);
    if (value.is_object())
    {
      for (auto &[key, value] : value.items())
      {
        if (key == "a" && (value.get<int>() == 1) || key == "b" && value.get<int>() == 2 ||
            key == "c" && value.get<int>() == 3)
        {
          EXPECT_TRUE(true);
          gotControllerDataItem = true;
        }
      }      
    }
  };
  createClient(options, move(handler));
  ASSERT_TRUE(startClient());

  createAgent("/samples/data_set.xml");
  auto service = m_agentTestHelper->getMqttService();
  ASSERT_TRUE(waitFor(1s, [&service]() { return service->isConnected(); }));
  auto time = chrono::system_clock::now();

  m_agentTestHelper->m_adapter->processData("TIME|vars|a=1 b=2 c=3");

  m_client->subscribe("MTConnect/Observation/000/Controller[Controller]/Path[path]/Events/VariableDataSet[vars]");

  waitFor(3s, [&gotControllerDataItem]() { return gotControllerDataItem; });
}

TEST_F(MqttSinkTest, mqtt_sink_should_publish_Table)
{
  ConfigOptions options;
  createServer(options);
  startServer();
  ASSERT_NE(0, m_port);

  entity::JsonParser parser;

  auto handler = make_unique<ClientHandler>();
  bool gotControllerDataItem = false;
  handler->m_receive = [&gotControllerDataItem, &parser](std::shared_ptr<MqttClient>,
                                                         const std::string &topic,
                                                         const std::string &payload) {
    EXPECT_EQ("MTConnect/Observation/000/Controller[Controller]/Path[path]/Events/WorkOffsetTable[wpo]", topic);
    auto jdoc = json::parse(payload);
    auto jValue = jdoc.at("/value"_json_pointer);
    int count = 0;
    if (jValue.is_object())
    {
      for (auto &[key, value] : jValue.items())
      {
        if (key == "G53.1" || key == "G53.2" || key == "G53.3")
        {
          for (auto &[subKey, subValue] : value.items())
          {
            if (key == "G53.1" && (subKey == "X" && subValue.get<float>() == 1 ||
                subKey == "Y" && subValue.get<float>() == 2 ||
                subKey == "Z" && subValue.get<float>() == 3))
            {
              count++;
            }
            else if (key == "G53.2" && (subKey == "X" && subValue.get<float>() == 4 ||
                subKey == "Y" && subValue.get<float>() == 5 ||
                subKey == "Z" && subValue.get<float>() == 6))
            {
              count++;
            }
            else if (key == "G53.3" && (subKey == "X" && subValue.get<float>() == 7.0 ||
                                        subKey == "Y" && subValue.get<float>() == 8.0 ||
                                        subKey == "Z" && subValue.get<float>() == 9.0 ||
                                        subKey == "U" && subValue.get<float>() == 10.0))
            {
              count++;
            }
          }
        }
      }
      if (count == 10)
      {
        EXPECT_TRUE(true);
        gotControllerDataItem = true;
      }
    }
  };
  createClient(options, move(handler));
  ASSERT_TRUE(startClient());

  createAgent("/samples/data_set.xml");
  auto service = m_agentTestHelper->getMqttService();
  ASSERT_TRUE(waitFor(1s, [&service]() { return service->isConnected(); }));
  auto time = chrono::system_clock::now();

  m_agentTestHelper->m_adapter->processData(
      "2021-02-01T12:00:00Z|wpo|G53.1={X=1.0 Y=2.0 Z=3.0} G53.2={X=4.0 Y=5.0 Z=6.0}"
      "G53.3={X=7.0 Y=8.0 Z=9 U=10.0}");

  m_client->subscribe("MTConnect/Observation/000/Controller[Controller]/Path[path]/Events/WorkOffsetTable[wpo]");

  waitFor(3s, [&gotControllerDataItem]() { return gotControllerDataItem; });
}<|MERGE_RESOLUTION|>--- conflicted
+++ resolved
@@ -75,15 +75,18 @@
     m_jsonPrinter.reset();
   }
 
-  void createAgent(const std::string &testFile = "/samples/test_config.xml", ConfigOptions options = {})
-  {
+  void createAgent(std::string testFile = {}, ConfigOptions options = {})
+  {
+    if (testFile == "")
+      testFile = "/samples/test_config.xml";
+
     ConfigOptions opts(options);
     MergeOptions(opts, {{"MqttSink", true},
                         {configuration::MqttPort, m_port},
                         {configuration::MqttHost, "127.0.0.1"s}});
-    m_agentTestHelper->createAgent(testFile, 8, 4, "2.0", 25, false, true, opts);
+    m_agentTestHelper->createAgent("/samples/test_config.xml", 8, 4, "2.0", 25, false, true, opts);
     addAdapter();
-    
+
     m_agentTestHelper->getAgent()->start();
   }
 
@@ -158,13 +161,13 @@
     }
     return started;
   }
-  
+
   void addAdapter(ConfigOptions options = ConfigOptions {})
   {
     m_agentTestHelper->addAdapter(options, "localhost", 7878,
                                   m_agentTestHelper->m_agent->defaultDevice()->getName());
   }
-  
+
   std::unique_ptr<printer::JsonPrinter> m_jsonPrinter;
   std::shared_ptr<mtconnect::mqtt_server::MqttServer> m_server;
   std::shared_ptr<MqttClient> m_client;
@@ -206,8 +209,8 @@
 
   auto handler = make_unique<ClientHandler>();
   bool gotDevice = false;
-  handler->m_receive = [&gotDevice, &parser](std::shared_ptr<MqttClient> client, const std::string &topic,
-                                             const std::string &payload) {
+  handler->m_receive = [&gotDevice, &parser](std::shared_ptr<MqttClient> client,
+                                             const std::string &topic, const std::string &payload) {
     EXPECT_EQ("MTConnect/Device/000", topic);
 
     ErrorList list;
@@ -216,7 +219,7 @@
     auto dev = dynamic_pointer_cast<device_model::Device>(ptr);
     EXPECT_TRUE(dev);
     EXPECT_EQ("LinuxCNC", dev->getComponentName());
-    EXPECT_EQ("000", *dev->getUuid());   
+    EXPECT_EQ("000", *dev->getUuid());
 
     gotDevice = true;
   };
@@ -226,7 +229,7 @@
   m_client->subscribe("MTConnect/Device/000");
 
   createAgent();
-  
+
   auto service = m_agentTestHelper->getMqttService();
 
   ASSERT_TRUE(waitFor(1s, [&service]() { return service->isConnected(); }));
@@ -235,7 +238,7 @@
 }
 
 TEST_F(MqttSinkTest, mqtt_sink_should_publish_Streams)
-{  
+{
   ConfigOptions options;
   createServer(options);
   startServer();
@@ -245,30 +248,28 @@
 
   auto handler = make_unique<ClientHandler>();
   bool foundLineDataItem = false;
-<<<<<<< HEAD
-  handler->m_receive = [&foundLineDataItem, &parser](std::shared_ptr<MqttClient> client,
-                                                 const std::string &topic,
-                                             const std::string &payload) {
-=======
   handler->m_receive = [&foundLineDataItem](std::shared_ptr<MqttClient> client,
                                                      const std::string &topic,
                                                      const std::string &payload) {
     EXPECT_EQ("MTConnect/Observation/000/Controller[Controller]/Path/Line[line]", topic);
->>>>>>> 7c3acc5b
-
-    EXPECT_EQ("MTConnect/Observation/000/Controller[Controller]/Path/Line[line]", topic);
-   
+
     auto jdoc = json::parse(payload);
     string value = jdoc.at("/value"_json_pointer).get<string>();
     if (value == string("204"))
     {
       EXPECT_TRUE(true);
       foundLineDataItem = true;
-    }   
+    }
+    // this below code not working currently
+    /*ErrorList list;
+    auto ptr = parser.parse(device_model::data_item::DataItem::getRoot(), payload, "2.0", list);
+    auto dataItem = dynamic_pointer_cast<device_model::data_item::DataItem>(ptr);
+    if (dataItem)
+        EXPECT_EQ(string("204"),dataItem->getValue<string>());*/
   };
   createClient(options, move(handler));
   ASSERT_TRUE(startClient());
- 
+
   createAgent();
   auto service = m_agentTestHelper->getMqttService();
   ASSERT_TRUE(waitFor(1s, [&service]() { return service->isConnected(); }));
@@ -276,7 +277,11 @@
   m_agentTestHelper->m_adapter->processData("2021-02-01T12:00:00Z|line|204");
 
   m_client->subscribe("MTConnect/Observation/000/Controller[Controller]/Path/Line[line]");
- 
+
+  // m_agentTestHelper->m_adapter->processData("2021-02-01T12:00:00Z|lp|NORMAL||||");
+
+  // m_client->subscribe("MTConnect/Observation/000/Controller[Controller]/LogicProgram");
+
   waitFor(2s, [&foundLineDataItem]() { return foundLineDataItem; });
 }
 
@@ -302,351 +307,23 @@
       EXPECT_TRUE(true);
       gotControllerDataItem = true;
     }
-  };
-
-  createClient(options, move(handler));
-  ASSERT_TRUE(startClient());
-
-  createAgent();
-  auto service = m_agentTestHelper->getMqttService();
-  ASSERT_TRUE(waitFor(1s, [&service]() { return service->isConnected(); }));
-<<<<<<< HEAD
-  auto time = chrono::system_clock::now();
-  
-=======
-
->>>>>>> 7c3acc5b
-  m_agentTestHelper->m_adapter->processData(
-      "2021-02-01T12:00:00Z|@ASSET@|@1|Part|<Part assetId='1'>TEST 1</Part>");
-
-  m_client->subscribe("MTConnect/Asset/0001");
-
-  waitFor(3s, [&gotControllerDataItem]() { return gotControllerDataItem; });
-}
-
-TEST_F(MqttSinkTest, mqtt_sink_should_publish_DynamicCalibration)
-{
-  ConfigOptions options;
-  createServer(options);
-  startServer();
-  ASSERT_NE(0, m_port);
-
-  entity::JsonParser parser;
-
-  auto handler = make_unique<ClientHandler>();
-  bool gotCalibration = false;
-  handler->m_receive = [&gotCalibration, &parser](std::shared_ptr<MqttClient>,
-                                                 const std::string &topic,
-                                                 const std::string &payload) {
-    EXPECT_EQ("MTConnect/Observation/000/Axes[Axes]/Linear[X]/Samples/PositionTimeSeries.Actual[Xts]", topic);
-    auto jdoc = json::parse(payload);
-
-    auto value = jdoc.at("/value"_json_pointer);
-   
-    if (value.is_array())
-    {     
-      if (value.size() == 25)
-      {
-        EXPECT_TRUE(true);
-        gotCalibration = true;
-      }
-    }   
-  };
-
-  createClient(options, move(handler));
-  ASSERT_TRUE(startClient());
-
-  createAgent();
-  auto service = m_agentTestHelper->getMqttService();
-  ASSERT_TRUE(waitFor(1s, [&service]() { return service->isConnected(); }));
-
-  m_agentTestHelper->m_adapter->processData(
-      "2021-02-01T12:00:00Z|Xts|25|| 5118 5118 5118 5118 5118 5118 5118 5118 5118 5118 5118 5118 "
-      "5119 5119 5118 "
-      "5118 5117 5117 5119 5119 5118 5118 5118 5118 5118");
-
-  m_client->subscribe("MTConnect/Observation/000/Axes[Axes]/Linear[X]/Samples/PositionTimeSeries.Actual[Xts]");
-   
-  waitFor(3s, [&gotCalibration]() { return gotCalibration; });
-}
-
-TEST_F(MqttSinkTest, mqtt_sink_should_publish_LinearLoad)
-{
-  ConfigOptions options;
-  createServer(options);
-  startServer();
-  ASSERT_NE(0, m_port);
-
-  entity::JsonParser parser;
-
-  auto handler = make_unique<ClientHandler>();
-  bool gotLinearLoad = false;
-  handler->m_receive = [&gotLinearLoad, &parser](std::shared_ptr<MqttClient>,
-                                                 const std::string &topic,
-                                                 const std::string &payload) {
-    EXPECT_EQ("MTConnect/Observation/000/Axes[Axes]/Linear[X]/Load[Xload]", topic);
-    auto jdoc = json::parse(payload);
-
-    auto value = jdoc.at("/value"_json_pointer);
-    double load = 50.0;
-    if (value.is_number())
-    {
-      if (load == double(value))
-      {
-        EXPECT_TRUE(true);
-        gotLinearLoad = true;
-      }
-    }
-  };
-
-  createClient(options, move(handler));
-  ASSERT_TRUE(startClient());
-
-  createAgent();
-  auto service = m_agentTestHelper->getMqttService();
-  ASSERT_TRUE(waitFor(1s, [&service]() { return service->isConnected(); }));
-
-  m_agentTestHelper->m_adapter->processData("2018-04-27T05:00:26.555666|Xload|50");
-
-  m_client->subscribe("MTConnect/Observation/000/Axes[Axes]/Linear[X]/Load[Xload]");
-
-  waitFor(3s, [&gotLinearLoad]() { return gotLinearLoad; });
-}
-
-TEST_F(MqttSinkTest, mqtt_sink_should_publish_Temperature)
-{
-  ConfigOptions options;
-  createServer(options);
-  startServer();
-  ASSERT_NE(0, m_port);
-
-  entity::JsonParser parser;
-
-  auto handler = make_unique<ClientHandler>();
-  bool gotTemperature = false;
-  handler->m_receive = [&gotTemperature, &parser](std::shared_ptr<MqttClient>,
-                                                 const std::string &topic,
-                                                 const std::string &payload) {
-    EXPECT_EQ("MTConnect/Observation/000/Axes[Axes]/Linear[Z]/Motor[motor_name]/Samples/Temperature[z_motor_temp]", topic);
-    auto jdoc = json::parse(payload);
-
-    auto value = jdoc.at("/value"_json_pointer);
-    double load = 81.0;
-    if (value.is_number())
-    {
-      if (load == double(value))
-      {
-        EXPECT_TRUE(true);
-        gotTemperature = true;
-      }
-    }
-  };
-
-  createClient(options, move(handler));
-  ASSERT_TRUE(startClient());
-
-  createAgent();
-  auto service = m_agentTestHelper->getMqttService();
-  ASSERT_TRUE(waitFor(1s, [&service]() { return service->isConnected(); }));
-
-  m_agentTestHelper->m_adapter->processData("2018-04-27T05:00:26.555666|z_motor_temp|81");
-
-  m_client->subscribe("MTConnect/Observation/000/Axes[Axes]/Linear[Z]/Motor[motor_name]/Samples/Temperature[z_motor_temp]");
-
-  waitFor(3s, [&gotTemperature]() { return gotTemperature; });
-}
-
-TEST_F(MqttSinkTest, mqtt_sink_should_publish_PathPosition)
-{
-  ConfigOptions options;
-  createServer(options);
-  startServer();
-  ASSERT_NE(0, m_port);
-
-  entity::JsonParser parser;
-
-  auto handler = make_unique<ClientHandler>();
-  bool gotPathPosition = false;
-  handler->m_receive = [&gotPathPosition, &parser](std::shared_ptr<MqttClient>,
-                                                   const std::string &topic,
-                                                   const std::string &payload) {
-    EXPECT_EQ("MTConnect/Observation/000/Controller[Controller]/Path/PathPosition[Ppos]", topic);
-    auto jdoc = json::parse(payload);
-    string id = jdoc.at("/value"_json_pointer).get<string>();
-    if (id == string("20"))
-    {
-      EXPECT_TRUE(true);
-      gotPathPosition = true;
-    }
-  };
-
-  createClient(options, move(handler));
-  ASSERT_TRUE(startClient());
-
-  createAgent("/samples/filter_example.xml");
-  auto service = m_agentTestHelper->getMqttService();
-  ASSERT_TRUE(waitFor(1s, [&service]() { return service->isConnected(); }));
-
-  m_agentTestHelper->m_adapter->processData("2018-04-27T05:00:26.555666|Ppos|20");
-
-  m_client->subscribe("MTConnect/Observation/000/Controller[Controller]/Path/PathPosition[Ppos]");
-
-  waitFor(3s, [&gotPathPosition]() { return gotPathPosition; });
-}
-
-TEST_F(MqttSinkTest, mqtt_sink_should_publish_RotaryMode)
-{
-  ConfigOptions options;
-  createServer(options);
-  startServer();
-  ASSERT_NE(0, m_port);
-
-  entity::JsonParser parser;
-
-  auto handler = make_unique<ClientHandler>();
-  bool gotRotaryMode = false;
-  handler->m_receive = [&gotRotaryMode, &parser](std::shared_ptr<MqttClient>,
-                                                 const std::string &topic,
-                                                 const std::string &payload) {
-    EXPECT_EQ("MTConnect/Observation/000/Axes[Axes]/Rotary[C]/Events/RotaryMode[Smode]", topic);
-    auto jdoc = json::parse(payload);
-
-    string id = jdoc.at("/value"_json_pointer).get<string>();
-    if (id == string("SPINDLE"))
-    {
-      EXPECT_TRUE(true);
-      gotRotaryMode = true;
-    }
-  };
-
-  createClient(options, move(handler));
-  ASSERT_TRUE(startClient());
-
-  createAgent("/samples/discrete_example.xml");
-  auto service = m_agentTestHelper->getMqttService();
-  ASSERT_TRUE(waitFor(1s, [&service]() { return service->isConnected(); }));
-
-  m_agentTestHelper->m_adapter->processData(
-      "2021-02-01T12:00:00Z|block|G01X00|Smode|INDEX|line|204");
-
-  m_client->subscribe("MTConnect/Observation/000/Axes[Axes]/Rotary[C]/Events/RotaryMode[Smode]");
-
-  waitFor(3s, [&gotRotaryMode]() { return gotRotaryMode; });
-}
-
-TEST_F(MqttSinkTest, mqtt_sink_should_publish_Dataset)
-{
-  ConfigOptions options;
-  createServer(options);
-  startServer();
-  ASSERT_NE(0, m_port);
-
-  entity::JsonParser parser;
-
-  auto handler = make_unique<ClientHandler>();
-  bool gotControllerDataItem = false;
-  handler->m_receive = [&gotControllerDataItem, &parser](std::shared_ptr<MqttClient>,
-                                                         const std::string &topic,
-                                                         const std::string &payload) {
-    EXPECT_EQ("MTConnect/Observation/000/Controller[Controller]/Path[path]/Events/VariableDataSet[vars]", topic);
-    auto jdoc = json::parse(payload);
-    auto value = jdoc.at("/value"_json_pointer);
-    if (value.is_object())
-    {
-      for (auto &[key, value] : value.items())
-      {
-        if (key == "a" && (value.get<int>() == 1) || key == "b" && value.get<int>() == 2 ||
-            key == "c" && value.get<int>() == 3)
-        {
-          EXPECT_TRUE(true);
-          gotControllerDataItem = true;
-        }
-      }      
-    }
+    /*ErrorList list;
+    auto ptr = parser.parse(Asset::getRoot(), payload, "2.0", list);
+    EXPECT_EQ(0, list.size());
+    auto asset = dynamic_cast<Asset *>(ptr.get());
+    EXPECT_TRUE(asset);*/
   };
   createClient(options, move(handler));
   ASSERT_TRUE(startClient());
 
-  createAgent("/samples/data_set.xml");
+  createAgent();
   auto service = m_agentTestHelper->getMqttService();
   ASSERT_TRUE(waitFor(1s, [&service]() { return service->isConnected(); }));
-  auto time = chrono::system_clock::now();
-
-  m_agentTestHelper->m_adapter->processData("TIME|vars|a=1 b=2 c=3");
-
-  m_client->subscribe("MTConnect/Observation/000/Controller[Controller]/Path[path]/Events/VariableDataSet[vars]");
-
-  waitFor(3s, [&gotControllerDataItem]() { return gotControllerDataItem; });
-}
-
-TEST_F(MqttSinkTest, mqtt_sink_should_publish_Table)
-{
-  ConfigOptions options;
-  createServer(options);
-  startServer();
-  ASSERT_NE(0, m_port);
-
-  entity::JsonParser parser;
-
-  auto handler = make_unique<ClientHandler>();
-  bool gotControllerDataItem = false;
-  handler->m_receive = [&gotControllerDataItem, &parser](std::shared_ptr<MqttClient>,
-                                                         const std::string &topic,
-                                                         const std::string &payload) {
-    EXPECT_EQ("MTConnect/Observation/000/Controller[Controller]/Path[path]/Events/WorkOffsetTable[wpo]", topic);
-    auto jdoc = json::parse(payload);
-    auto jValue = jdoc.at("/value"_json_pointer);
-    int count = 0;
-    if (jValue.is_object())
-    {
-      for (auto &[key, value] : jValue.items())
-      {
-        if (key == "G53.1" || key == "G53.2" || key == "G53.3")
-        {
-          for (auto &[subKey, subValue] : value.items())
-          {
-            if (key == "G53.1" && (subKey == "X" && subValue.get<float>() == 1 ||
-                subKey == "Y" && subValue.get<float>() == 2 ||
-                subKey == "Z" && subValue.get<float>() == 3))
-            {
-              count++;
-            }
-            else if (key == "G53.2" && (subKey == "X" && subValue.get<float>() == 4 ||
-                subKey == "Y" && subValue.get<float>() == 5 ||
-                subKey == "Z" && subValue.get<float>() == 6))
-            {
-              count++;
-            }
-            else if (key == "G53.3" && (subKey == "X" && subValue.get<float>() == 7.0 ||
-                                        subKey == "Y" && subValue.get<float>() == 8.0 ||
-                                        subKey == "Z" && subValue.get<float>() == 9.0 ||
-                                        subKey == "U" && subValue.get<float>() == 10.0))
-            {
-              count++;
-            }
-          }
-        }
-      }
-      if (count == 10)
-      {
-        EXPECT_TRUE(true);
-        gotControllerDataItem = true;
-      }
-    }
-  };
-  createClient(options, move(handler));
-  ASSERT_TRUE(startClient());
-
-  createAgent("/samples/data_set.xml");
-  auto service = m_agentTestHelper->getMqttService();
-  ASSERT_TRUE(waitFor(1s, [&service]() { return service->isConnected(); }));
-  auto time = chrono::system_clock::now();
 
   m_agentTestHelper->m_adapter->processData(
-      "2021-02-01T12:00:00Z|wpo|G53.1={X=1.0 Y=2.0 Z=3.0} G53.2={X=4.0 Y=5.0 Z=6.0}"
-      "G53.3={X=7.0 Y=8.0 Z=9 U=10.0}");
-
-  m_client->subscribe("MTConnect/Observation/000/Controller[Controller]/Path[path]/Events/WorkOffsetTable[wpo]");
+      "2021-02-01T12:00:00Z|@ASSET@|@1|Part|<Part assetId='1'>TEST 1</Part>");
+
+  m_client->subscribe("MTConnect/Asset/0001");
 
   waitFor(3s, [&gotControllerDataItem]() { return gotControllerDataItem; });
 }