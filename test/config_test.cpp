--- conflicted
+++ resolved
@@ -975,7 +975,6 @@
     EXPECT_EQ(severity_level::fatal, m_config->getLogLevel());
   }
 
-<<<<<<< HEAD
   TEST_F(ConfigTest, should_reload_device_xml_file)
   {
     fs::path root(fs::path(TEST_BIN_ROOT_DIR) / "config_test_dir_1");
@@ -1328,43 +1327,5 @@
     });
 
     m_config->start();
-=======
-  TEST_F(ConfigTest, log_should_support_logging_level)
-  {
-    chdir(TEST_BIN_ROOT_DIR);
-    m_config->updateWorkingDirectory();
-    m_config->setDebug(false);
-
-    using namespace boost::log::trivial;
-
-    string str(R"(
-logger_config {
-   logging_level = fatal
-}
-)");
-
-    m_config->loadConfig(str);
-    EXPECT_EQ(severity_level::fatal, m_config->getLogLevel());
-  }
-
-  TEST_F(ConfigTest, log_level_should_override_logging_level)
-  {
-    chdir(TEST_BIN_ROOT_DIR);
-    m_config->updateWorkingDirectory();
-    m_config->setDebug(false);
-
-    using namespace boost::log::trivial;
-
-    string str(R"(
-logger_config {
-   level = warning
-   logging_level = fatal
-}
-)");
-
-    m_config->loadConfig(str);
-    EXPECT_EQ(severity_level::warning, m_config->getLogLevel());
->>>>>>> c1891c63
-  }
-
+  }
 }  // namespace