//
// Copyright Copyright 2012, System Insights, Inc.
//
//    Licensed under the Apache License, Version 2.0 (the "License");
//    you may not use this file except in compliance with the License.
//    You may obtain a copy of the License at
//
//       http://www.apache.org/licenses/LICENSE-2.0
//
//    Unless required by applicable law or agreed to in writing, software
//    distributed under the License is distributed on an "AS IS" BASIS,
//    WITHOUT WARRANTIES OR CONDITIONS OF ANY KIND, either express or implied.
//    See the License for the specific language governing permissions and
//    limitations under the License.
//

#pragma once

#include <map>
#include <string>
#include <iosfwd>
#include <chrono>
#include <memory>

#include "dlib/md5.h"
#include "dlib/server.h"
#include "dlib/sliding_buffer.h"


#include <cppunit/TestFixture.h>
#include <cppunit/extensions/HelperMacros.h>

#include "adapter.hpp"
#include "agent.hpp"
#include "test_globals.hpp"
#include "agent_test_helper.hpp"

class DataSetTest : public CppUnit::TestFixture
{
	CPPUNIT_TEST_SUITE(DataSetTest);

<<<<<<< HEAD
  CPPUNIT_TEST(testDataItem);
  CPPUNIT_TEST(testInitialSet);
  CPPUNIT_TEST(testUpdateOneElement);
  CPPUNIT_TEST(testUpdateMany);
  CPPUNIT_TEST(testReset);
  CPPUNIT_TEST(testBadData);
  CPPUNIT_TEST(testCurrent);
  CPPUNIT_TEST(testSample);
  CPPUNIT_TEST(testCurrentAt);
  CPPUNIT_TEST(testDeleteKey);
  CPPUNIT_TEST(testResetWithNoItems);
  CPPUNIT_TEST(testDuplicateCompression);
  CPPUNIT_TEST(testQuoteDelimeter);
=======
	CPPUNIT_TEST(testDataItem);
	CPPUNIT_TEST(testInitialSet);
	CPPUNIT_TEST(testUpdateOneElement);
	CPPUNIT_TEST(testUpdateMany);
	CPPUNIT_TEST(testReset);
	CPPUNIT_TEST(testBadData);
	CPPUNIT_TEST(testCurrent);
	CPPUNIT_TEST(testSample);
	CPPUNIT_TEST(testCurrentAt);
	CPPUNIT_TEST(testDeleteKey);
	CPPUNIT_TEST(testResetWithNoItems);
	CPPUNIT_TEST(testDuplicateCompression);

	CPPUNIT_TEST_SUITE_END();
>>>>>>> 48a675f1

protected:
	std::unique_ptr<Checkpoint> m_checkpoint;
	std::unique_ptr<Agent> m_agent;
	Adapter *m_adapter;
	std::string m_agentId;
	DataItem* m_dataItem1;

	AgentTestHelper m_agentTestHelper;

protected:
<<<<<<< HEAD
  void testDataItem();
  void testInitialSet();
  void testUpdateOneElement();
  void testUpdateMany();
  void testReset();
  void testBadData();
  void testCurrent();
  void testSample();
  void testCurrentAt();
  void testDeleteKey();
  void testResetWithNoItems();
  void testDuplicateCompression();
  void testQuoteDelimeter();
=======
	void testDataItem();
	void testInitialSet();
	void testUpdateOneElement();
	void testUpdateMany();
	void testReset();
	void testBadData();
	void testCurrent();
	void testSample();
	void testCurrentAt();
	void testDeleteKey();
	void testResetWithNoItems();
	void testDuplicateCompression();
>>>>>>> 48a675f1

public:
	void setUp();
	void tearDown();
};<|MERGE_RESOLUTION|>--- conflicted
+++ resolved
@@ -39,7 +39,6 @@
 {
 	CPPUNIT_TEST_SUITE(DataSetTest);
 
-<<<<<<< HEAD
   CPPUNIT_TEST(testDataItem);
   CPPUNIT_TEST(testInitialSet);
   CPPUNIT_TEST(testUpdateOneElement);
@@ -53,22 +52,8 @@
   CPPUNIT_TEST(testResetWithNoItems);
   CPPUNIT_TEST(testDuplicateCompression);
   CPPUNIT_TEST(testQuoteDelimeter);
-=======
-	CPPUNIT_TEST(testDataItem);
-	CPPUNIT_TEST(testInitialSet);
-	CPPUNIT_TEST(testUpdateOneElement);
-	CPPUNIT_TEST(testUpdateMany);
-	CPPUNIT_TEST(testReset);
-	CPPUNIT_TEST(testBadData);
-	CPPUNIT_TEST(testCurrent);
-	CPPUNIT_TEST(testSample);
-	CPPUNIT_TEST(testCurrentAt);
-	CPPUNIT_TEST(testDeleteKey);
-	CPPUNIT_TEST(testResetWithNoItems);
-	CPPUNIT_TEST(testDuplicateCompression);
 
 	CPPUNIT_TEST_SUITE_END();
->>>>>>> 48a675f1
 
 protected:
 	std::unique_ptr<Checkpoint> m_checkpoint;
@@ -80,7 +65,6 @@
 	AgentTestHelper m_agentTestHelper;
 
 protected:
-<<<<<<< HEAD
   void testDataItem();
   void testInitialSet();
   void testUpdateOneElement();
@@ -94,20 +78,6 @@
   void testResetWithNoItems();
   void testDuplicateCompression();
   void testQuoteDelimeter();
-=======
-	void testDataItem();
-	void testInitialSet();
-	void testUpdateOneElement();
-	void testUpdateMany();
-	void testReset();
-	void testBadData();
-	void testCurrent();
-	void testSample();
-	void testCurrentAt();
-	void testDeleteKey();
-	void testResetWithNoItems();
-	void testDuplicateCompression();
->>>>>>> 48a675f1
 
 public:
 	void setUp();
