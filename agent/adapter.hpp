--- conflicted
+++ resolved
@@ -37,7 +37,6 @@
 class Adapter : public Connector, public threaded_object
 {
 public:
-<<<<<<< HEAD
 	// Associate adapter with a device & connect to the server & port
 	Adapter(const std::string &device,
 			const std::string &server, 
@@ -101,6 +100,7 @@
 		m_baseOffset = offset; }
 	void setBaseTime(uint64_t offset) {
 		m_baseTime = offset; }
+  static void getEscapedLine(std::istringstream &stream, std::string &store);
 
 	// Inherited method to incoming data from the server
 	void processData(const std::string &data) override;
@@ -129,77 +129,6 @@
 	// For the additional devices associated with this adapter
 	void addDevice(std::string &device);
 
-=======
-  /* Associate adapter with a device & connect to the server & port */
-  Adapter(const std::string& device,
-          const std::string& server, 
-          const unsigned int port,
-          int aLegacyTimeout = 600);
-  
-  /* Virtual destructor */
-  virtual ~Adapter();
-  
-  /* Set pointer to the agent */
-  void setAgent(Agent& agent);
-  bool isDupChecking() { return mDupCheck; }
-  void setDupCheck(bool aFlag) { mDupCheck = aFlag; }
-  Device *getDevice() const { return mDevice; }
-
-  bool isAutoAvailable() { return mAutoAvailable; }
-  void setAutoAvailable(bool aFlag) { mAutoAvailable = aFlag; }
-
-  bool isIgnoringTimestamps() { return mIgnoreTimestamps; }
-  void setIgnoreTimestamps(bool aFlag) { mIgnoreTimestamps = aFlag; }
-  
-  void setReconnectInterval(int aInterval) { mReconnectInterval = aInterval; }
-  int getReconnectInterval() const { return mReconnectInterval; }
-  
-  void setRelativeTime(bool aFlag) { mRelativeTime = aFlag; }
-  bool getrelativeTime() { return mRelativeTime; }
-  
-  void setConversionRequired(bool aFlag) { mConversionRequired = aFlag; }
-  bool conversionRequired() const { return mConversionRequired; }
-  
-  void setUpcaseValue(bool aFlag) { mUpcaseValue = aFlag; }
-  bool upcaseValue() const { return mUpcaseValue; }
-  
-  uint64_t getBaseTime() { return mBaseTime; }
-  uint64_t getBaseOffset() { return mBaseOffset; }
-  
-  bool isParsingTime() { return mParseTime; }
-  void setParseTime(bool aFlag) { mParseTime = aFlag; }
-  
-  /* For testing... */
-  void setBaseOffset(uint64_t aOffset) { mBaseOffset = aOffset; }
-  void setBaseTime(uint64_t aOffset) { mBaseTime = aOffset; }
-  static void getEscapedLine(std::istringstream &stream, std::string &store);
-  
-  /* Inherited method to incoming data from the server */
-  virtual void processData(const std::string& data);
-  virtual void protocolCommand(const std::string& data);
-  
-  /* Method called when connection is lost. */
-  virtual void disconnected();
-  virtual void connected();
-  
-  bool isDuplicate(DataItem *aDataItem, const std::string &aValue, double aTimeOffset) {
-    if (!aDataItem->isDiscrete()) {
-      if (aDataItem->hasMinimumDelta() || aDataItem->hasMinimumPeriod())
-        return aDataItem->isFiltered(aDataItem->convertValue(atof(aValue.c_str())), aTimeOffset);
-      else
-        return  mDupCheck && aDataItem->isDuplicate(aValue);
-    } else {
-      return false;
-    }      
-  }
-
-  // Stop 
-  void stop();
-
-  /* For the additional devices associated with this adapter */
-  void addDevice(std::string &aDevice);
-  
->>>>>>> 532f33a3
 protected:
 	void parseCalibration(const std::string &calibString);
 	void processAsset(
